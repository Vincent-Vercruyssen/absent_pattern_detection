--- conflicted
+++ resolved
@@ -12,11 +12,7 @@
 
 The repository contains easy-to-use versions of the algorithms from the paper.
 
-<<<<<<< HEAD
 In addition, the repository contains the constructed power usage datasets from the paper, and the script detailing how to construct such datasets. Running the script requires some action on the users' part (i.e., filling in the correct paths, downloading the UCI and UCR data, transforming the UCR datafiles to csv files...). The UCI and UCR data are not included in this repository in order to minimize its size and because they are freely available elsewhere.
-=======
-In addition, the repository contains the constructed power usage datasets from the paper.
->>>>>>> 33f97635
 
 ## Repository:
 
@@ -28,3 +24,7 @@
 4. kNNo for time series
 5. LOF for time series
 
+## Installation and usage:
+
+To use the repository, simply download everything. The **data/** folder contains the power usage data. The **missing_patterns/** folder contains the algorithms that were used in the paper. Most of them follow the fit-predict format as popularized by scikit-learn. In order to use them, most algorithms require three inputs (besides setting the hyperparameters): the time series values, the accompanying time stamps, and a vector of 0/1 indicating for each time stamp whether user annotated a pattern or not.
+
